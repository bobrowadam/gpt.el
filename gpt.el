--- conflicted
+++ resolved
@@ -99,23 +99,6 @@
     (gpt-set-process-sentinel process timer prompt-file)
     (switch-to-buffer-other-window output-buffer)))
 
-<<<<<<< HEAD
-(defun gpt-start-process (command output-buffer input)
-  "Start the GPT process with the given COMMAND, OUTPUT-BUFFER, and INPUT.
-Use `shell-file-name' and `shell-command-switch' to run the command in a shell.
-Send the input to the process stdin and close it."
-  (let* ((full-command (concat "python " gpt-script-path " "
-                               (shell-quote-argument command) " "
-                               (shell-quote-argument gpt-openai-key) " "
-                               (shell-quote-argument gpt-openai-engine))))
-    (message "Running command '%s' on input of length %s" command (length input))
-    (let ((process (start-process "gpt-process" output-buffer
-                                  shell-file-name shell-command-switch full-command)))
-      (process-send-string process input)
-      (process-send-string process "\n")
-      (process-send-eof process)
-      process)))
-=======
 (defun gpt-make-prompt (input command)
   "Create the prompt string from INPUT text and COMMAND."
   (cond ((and (string= input "") (string= command "")) "")
@@ -134,9 +117,8 @@
 (defun gpt-start-process (prompt-file output-buffer)
   "Start the GPT process with the given PROMPT-FILE and OUTPUT-BUFFER.
 Use `gpt-script-path' as the executable and pass the other arguments as a list."
-  (let ((process (start-process "gpt-process" output-buffer gpt-script-path gpt-openai-key gpt-openai-engine gpt-openai-max-tokens gpt-openai-temperature prompt-file)))
+  (let ((process (start-process "gpt-process" output-buffer (concat "python " gpt-script-path) gpt-openai-key gpt-openai-engine gpt-openai-max-tokens gpt-openai-temperature prompt-file)))
     process))
->>>>>>> b0a8e9e3
 
 (defun gpt-create-output-buffer (initial-buffer)
   "Create a temporary buffer to capture the output of the GPT process.
